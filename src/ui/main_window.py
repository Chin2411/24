"""Main application window."""

from pathlib import Path
<<<<<<< HEAD
from PyQt6 import uic
from PyQt6.QtWidgets import (
    QMainWindow,
    QMessageBox,
    QFileDialog,
)
import zipfile
import rarfile
import py7zr
from config import EXTRACTED_FILES_DIR
=======

from PyQt6.QtCore import Qt
from PyQt6.QtWidgets import (
    QAbstractItemView,
    QHBoxLayout,
    QLabel,
    QMainWindow,
    QMessageBox,
    QPushButton,
    QSplitter,
    QStackedWidget,
    QTableWidget,
    QTableWidgetItem,
    QTextEdit,
    QVBoxLayout,
    QWidget,
    QFileDialog,
)

from config import EXTRACTED_FILES_DIR
from gui.workers import ArchiveExtractWorker

>>>>>>> 5b51e2bd


class MainWindow(QMainWindow):
    """Главное окно приложения."""

    def __init__(self) -> None:
        super().__init__()
<<<<<<< HEAD
        ui_file = (
            Path(__file__).resolve().parent.parent.parent
            / "data"
            / "ui"
            / "main_window.ui"
        )
        uic.loadUi(str(ui_file), self)

        self.loaded_files = []
        self.loadArchiveButton.clicked.connect(self._load_archive)
        self.loadFilesButton.clicked.connect(self._not_implemented)
        self.clearBufferButton.clicked.connect(self._not_implemented)
        self.runVerificationButton.clicked.connect(self._not_implemented)
        self.viewLogsButton.clicked.connect(self._not_implemented)

    def _not_implemented(self):
        QMessageBox.information(self, "Info", "Функция не реализована.")

    def _load_archive(self):
        """Открыть диалог выбора архива и распаковать его."""
        file_path, _ = QFileDialog.getOpenFileName(
            self,
            "Выберите архив",
            str(Path.home()),
            "Архивы (*.zip *.rar *.7z)",
        )

        if not file_path:
            return

        archive = Path(file_path)

        try:
            if archive.suffix.lower() == ".zip":
                with zipfile.ZipFile(archive) as zf:
                    zf.extractall(EXTRACTED_FILES_DIR)
                    extracted = [
                        EXTRACTED_FILES_DIR / name
                        for name in zf.namelist()
                        if not name.endswith("/")
                    ]
            elif archive.suffix.lower() == ".rar":
                with rarfile.RarFile(archive) as rf:
                    rf.extractall(EXTRACTED_FILES_DIR)
                    extracted = [
                        EXTRACTED_FILES_DIR / info.filename
                        for info in rf.infolist()
                        if not info.isdir()
                    ]
            elif archive.suffix.lower() == ".7z":
                with py7zr.SevenZipFile(archive, mode="r") as z:
                    z.extractall(path=str(EXTRACTED_FILES_DIR))
                    extracted = [EXTRACTED_FILES_DIR / name for name in z.getnames()]
            else:
                raise ValueError("Неподдерживаемый формат архива")

            self.loaded_files.extend(extracted)
            QMessageBox.information(self, "Info", "Архив загружен")
        except Exception as e:
            QMessageBox.critical(self, "Ошибка", f"Не удалось загрузить архив: {e}")
=======
        self.setWindowTitle("Document Processor")
        self.resize(1024, 768)

        central_widget = QWidget(self)
        self.setCentralWidget(central_widget)

        main_layout = QVBoxLayout(central_widget)

        # Верхняя панель кнопок
        top_panel = QHBoxLayout()
        self.loadArchiveButton = QPushButton("Загрузить архив")
        self.loadFilesButton = QPushButton("Загрузить файлы")
        self.clearBufferButton = QPushButton("Очистить буфер")
        self.runVerificationButton = QPushButton("Выполнить сверку")
        self.viewLogsButton = QPushButton("Логи")
        self.referenceButton = QPushButton("Эталонный справочник")
        for btn in (
            self.loadArchiveButton,
            self.loadFilesButton,
            self.clearBufferButton,
            self.runVerificationButton,
            self.viewLogsButton,
            self.referenceButton,
        ):
            top_panel.addWidget(btn)
        main_layout.addLayout(top_panel)

        # Рабочая область
        splitter = QSplitter(Qt.Orientation.Horizontal)

        self.fileTable = QTableWidget()
        self.fileTable.setColumnCount(5)
        self.fileTable.setHorizontalHeaderLabels(
            [
                "Имя файла",
                "Формат файла",
                "Язык",
                "Формат бумаги",
                "Количество страниц/строк/слайдов",
            ]
        )
        self.fileTable.setSelectionBehavior(
            QAbstractItemView.SelectionBehavior.SelectRows
        )
        self.fileTable.horizontalHeader().setStretchLastSection(True)

        splitter.addWidget(self.fileTable)

        self.textPreview = QTextEdit()
        self.textPreview.setReadOnly(True)
        self.imagePreview = QLabel(alignment=Qt.AlignmentFlag.AlignCenter)
        self.unsupportedLabel = QLabel(
            "Просмотр не поддерживается", alignment=Qt.AlignmentFlag.AlignCenter
        )
        self.previewStack = QStackedWidget()
        self.previewStack.addWidget(self.textPreview)
        self.previewStack.addWidget(self.imagePreview)
        self.previewStack.addWidget(self.unsupportedLabel)
        self.previewStack.setCurrentWidget(self.unsupportedLabel)

        splitter.addWidget(self.previewStack)
        splitter.setStretchFactor(0, 3)
        splitter.setStretchFactor(1, 5)

        main_layout.addWidget(splitter, 1)

        # Нижняя панель кнопок
        bottom_panel = QHBoxLayout()
        self.downloadPrepButton = QPushButton("Скачать предопись")
        self.loadPrepButton = QPushButton("Загрузить предопись")
        self.applyCodingButton = QPushButton("Нанести кодировку")
        self.renameFilesButton = QPushButton("Переименовать файлы")
        self.downloadArchiveButton = QPushButton("Скачать архив")
        self.downloadOpisButton = QPushButton("Скачать опись")
        for btn in (
            self.downloadPrepButton,
            self.loadPrepButton,
            self.applyCodingButton,
            self.renameFilesButton,
            self.downloadArchiveButton,
            self.downloadOpisButton,
        ):
            bottom_panel.addWidget(btn)
        main_layout.addLayout(bottom_panel)

        # Соединяем кнопки с заглушками
        for btn in (
            self.loadFilesButton,
            self.clearBufferButton,
            self.runVerificationButton,
            self.viewLogsButton,
            self.referenceButton,
            self.downloadPrepButton,
            self.loadPrepButton,
            self.applyCodingButton,
            self.renameFilesButton,
            self.downloadArchiveButton,
            self.downloadOpisButton,
        ):
            btn.clicked.connect(self._not_implemented)

        self.loadArchiveButton.clicked.connect(self.load_archive)

        self.fileTable.itemSelectionChanged.connect(self._preview_selected)


    def _preview_selected(self) -> None:
        """Обработчик выбора файла в таблице (заглушка)."""
        self.previewStack.setCurrentWidget(self.unsupportedLabel)

    def _not_implemented(self) -> None:
        QMessageBox.information(self, "Info", "Функция не реализована.")

    def load_archive(self) -> None:
        """Open file dialog and extract selected archive in a background thread."""
        file_path, _ = QFileDialog.getOpenFileName(
            self,
            "Выберите архив",
            str(Path.home()),
            "Archives (*.zip *.rar *.7z *.tar *.tar.gz *.tar.bz2)",
        )
        if not file_path:
            return

        dest = EXTRACTED_FILES_DIR / Path(file_path).stem
        self.archive_worker = ArchiveExtractWorker(file_path, dest)
        self.archive_worker.finished.connect(self.on_archive_extracted)
        self.archive_worker.error.connect(self.on_archive_error)
        self.archive_worker.start()

    def on_archive_extracted(self, files: list[str]) -> None:
        for file_path in files:
            row = self.fileTable.rowCount()
            self.fileTable.insertRow(row)
            path = Path(file_path)
            self.fileTable.setItem(row, 0, QTableWidgetItem(path.name))
            self.fileTable.setItem(row, 1, QTableWidgetItem(path.suffix.lstrip(".")))
            self.fileTable.setItem(row, 2, QTableWidgetItem("-"))
            self.fileTable.setItem(row, 3, QTableWidgetItem("-"))
            self.fileTable.setItem(row, 4, QTableWidgetItem("-"))

        QMessageBox.information(self, "Успех", "Архив успешно загружен")

    def on_archive_error(self, message: str) -> None:
        QMessageBox.critical(self, "Ошибка", message)
>>>>>>> 5b51e2bd
<|MERGE_RESOLUTION|>--- conflicted
+++ resolved
@@ -1,41 +1,7 @@
 """Main application window."""
 
 from pathlib import Path
-<<<<<<< HEAD
-from PyQt6 import uic
-from PyQt6.QtWidgets import (
-    QMainWindow,
-    QMessageBox,
-    QFileDialog,
-)
-import zipfile
-import rarfile
-import py7zr
-from config import EXTRACTED_FILES_DIR
-=======
 
-from PyQt6.QtCore import Qt
-from PyQt6.QtWidgets import (
-    QAbstractItemView,
-    QHBoxLayout,
-    QLabel,
-    QMainWindow,
-    QMessageBox,
-    QPushButton,
-    QSplitter,
-    QStackedWidget,
-    QTableWidget,
-    QTableWidgetItem,
-    QTextEdit,
-    QVBoxLayout,
-    QWidget,
-    QFileDialog,
-)
-
-from config import EXTRACTED_FILES_DIR
-from gui.workers import ArchiveExtractWorker
-
->>>>>>> 5b51e2bd
 
 
 class MainWindow(QMainWindow):
@@ -43,133 +9,7 @@
 
     def __init__(self) -> None:
         super().__init__()
-<<<<<<< HEAD
-        ui_file = (
-            Path(__file__).resolve().parent.parent.parent
-            / "data"
-            / "ui"
-            / "main_window.ui"
-        )
-        uic.loadUi(str(ui_file), self)
 
-        self.loaded_files = []
-        self.loadArchiveButton.clicked.connect(self._load_archive)
-        self.loadFilesButton.clicked.connect(self._not_implemented)
-        self.clearBufferButton.clicked.connect(self._not_implemented)
-        self.runVerificationButton.clicked.connect(self._not_implemented)
-        self.viewLogsButton.clicked.connect(self._not_implemented)
-
-    def _not_implemented(self):
-        QMessageBox.information(self, "Info", "Функция не реализована.")
-
-    def _load_archive(self):
-        """Открыть диалог выбора архива и распаковать его."""
-        file_path, _ = QFileDialog.getOpenFileName(
-            self,
-            "Выберите архив",
-            str(Path.home()),
-            "Архивы (*.zip *.rar *.7z)",
-        )
-
-        if not file_path:
-            return
-
-        archive = Path(file_path)
-
-        try:
-            if archive.suffix.lower() == ".zip":
-                with zipfile.ZipFile(archive) as zf:
-                    zf.extractall(EXTRACTED_FILES_DIR)
-                    extracted = [
-                        EXTRACTED_FILES_DIR / name
-                        for name in zf.namelist()
-                        if not name.endswith("/")
-                    ]
-            elif archive.suffix.lower() == ".rar":
-                with rarfile.RarFile(archive) as rf:
-                    rf.extractall(EXTRACTED_FILES_DIR)
-                    extracted = [
-                        EXTRACTED_FILES_DIR / info.filename
-                        for info in rf.infolist()
-                        if not info.isdir()
-                    ]
-            elif archive.suffix.lower() == ".7z":
-                with py7zr.SevenZipFile(archive, mode="r") as z:
-                    z.extractall(path=str(EXTRACTED_FILES_DIR))
-                    extracted = [EXTRACTED_FILES_DIR / name for name in z.getnames()]
-            else:
-                raise ValueError("Неподдерживаемый формат архива")
-
-            self.loaded_files.extend(extracted)
-            QMessageBox.information(self, "Info", "Архив загружен")
-        except Exception as e:
-            QMessageBox.critical(self, "Ошибка", f"Не удалось загрузить архив: {e}")
-=======
-        self.setWindowTitle("Document Processor")
-        self.resize(1024, 768)
-
-        central_widget = QWidget(self)
-        self.setCentralWidget(central_widget)
-
-        main_layout = QVBoxLayout(central_widget)
-
-        # Верхняя панель кнопок
-        top_panel = QHBoxLayout()
-        self.loadArchiveButton = QPushButton("Загрузить архив")
-        self.loadFilesButton = QPushButton("Загрузить файлы")
-        self.clearBufferButton = QPushButton("Очистить буфер")
-        self.runVerificationButton = QPushButton("Выполнить сверку")
-        self.viewLogsButton = QPushButton("Логи")
-        self.referenceButton = QPushButton("Эталонный справочник")
-        for btn in (
-            self.loadArchiveButton,
-            self.loadFilesButton,
-            self.clearBufferButton,
-            self.runVerificationButton,
-            self.viewLogsButton,
-            self.referenceButton,
-        ):
-            top_panel.addWidget(btn)
-        main_layout.addLayout(top_panel)
-
-        # Рабочая область
-        splitter = QSplitter(Qt.Orientation.Horizontal)
-
-        self.fileTable = QTableWidget()
-        self.fileTable.setColumnCount(5)
-        self.fileTable.setHorizontalHeaderLabels(
-            [
-                "Имя файла",
-                "Формат файла",
-                "Язык",
-                "Формат бумаги",
-                "Количество страниц/строк/слайдов",
-            ]
-        )
-        self.fileTable.setSelectionBehavior(
-            QAbstractItemView.SelectionBehavior.SelectRows
-        )
-        self.fileTable.horizontalHeader().setStretchLastSection(True)
-
-        splitter.addWidget(self.fileTable)
-
-        self.textPreview = QTextEdit()
-        self.textPreview.setReadOnly(True)
-        self.imagePreview = QLabel(alignment=Qt.AlignmentFlag.AlignCenter)
-        self.unsupportedLabel = QLabel(
-            "Просмотр не поддерживается", alignment=Qt.AlignmentFlag.AlignCenter
-        )
-        self.previewStack = QStackedWidget()
-        self.previewStack.addWidget(self.textPreview)
-        self.previewStack.addWidget(self.imagePreview)
-        self.previewStack.addWidget(self.unsupportedLabel)
-        self.previewStack.setCurrentWidget(self.unsupportedLabel)
-
-        splitter.addWidget(self.previewStack)
-        splitter.setStretchFactor(0, 3)
-        splitter.setStretchFactor(1, 5)
-
-        main_layout.addWidget(splitter, 1)
 
         # Нижняя панель кнопок
         bottom_panel = QHBoxLayout()
@@ -218,36 +58,8 @@
     def _not_implemented(self) -> None:
         QMessageBox.information(self, "Info", "Функция не реализована.")
 
-    def load_archive(self) -> None:
-        """Open file dialog and extract selected archive in a background thread."""
+
         file_path, _ = QFileDialog.getOpenFileName(
             self,
             "Выберите архив",
             str(Path.home()),
-            "Archives (*.zip *.rar *.7z *.tar *.tar.gz *.tar.bz2)",
-        )
-        if not file_path:
-            return
-
-        dest = EXTRACTED_FILES_DIR / Path(file_path).stem
-        self.archive_worker = ArchiveExtractWorker(file_path, dest)
-        self.archive_worker.finished.connect(self.on_archive_extracted)
-        self.archive_worker.error.connect(self.on_archive_error)
-        self.archive_worker.start()
-
-    def on_archive_extracted(self, files: list[str]) -> None:
-        for file_path in files:
-            row = self.fileTable.rowCount()
-            self.fileTable.insertRow(row)
-            path = Path(file_path)
-            self.fileTable.setItem(row, 0, QTableWidgetItem(path.name))
-            self.fileTable.setItem(row, 1, QTableWidgetItem(path.suffix.lstrip(".")))
-            self.fileTable.setItem(row, 2, QTableWidgetItem("-"))
-            self.fileTable.setItem(row, 3, QTableWidgetItem("-"))
-            self.fileTable.setItem(row, 4, QTableWidgetItem("-"))
-
-        QMessageBox.information(self, "Успех", "Архив успешно загружен")
-
-    def on_archive_error(self, message: str) -> None:
-        QMessageBox.critical(self, "Ошибка", message)
->>>>>>> 5b51e2bd
