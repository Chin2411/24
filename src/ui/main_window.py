<<<<<<< HEAD
"""Main application window."""

from PyQt6.QtCore import Qt
from PyQt6.QtWidgets import (
    QAbstractItemView,
    QHBoxLayout,
    QLabel,
    QMainWindow,
    QMessageBox,
    QPushButton,
    QSplitter,
    QStackedWidget,
    QTableWidget,
    QTextEdit,
    QVBoxLayout,
    QWidget,
)
=======
from pathlib import Path

from PyQt6 import uic
from PyQt6.QtCore import Qt
from PyQt6.QtWidgets import (
    QMainWindow,
    QMessageBox,
    QFileDialog,
    QTableWidget,
    QTableWidgetItem,
)

from config import EXTRACTED_FILES_DIR
from src.gui.workers import ArchiveExtractWorker
>>>>>>> 0b888ef8


class MainWindow(QMainWindow):
    """Главное окно приложения."""

    def __init__(self) -> None:
        super().__init__()
        self.setWindowTitle("Document Processor")
        self.resize(1024, 768)

        central_widget = QWidget(self)
        self.setCentralWidget(central_widget)

        main_layout = QVBoxLayout(central_widget)

        # Верхняя панель кнопок
        top_panel = QHBoxLayout()
        self.loadArchiveButton = QPushButton("Загрузить архив")
        self.loadFilesButton = QPushButton("Загрузить файлы")
        self.clearBufferButton = QPushButton("Очистить буфер")
        self.runVerificationButton = QPushButton("Выполнить сверку")
        self.viewLogsButton = QPushButton("Логи")
        self.referenceButton = QPushButton("Эталонный справочник")
        for btn in (
            self.loadArchiveButton,
            self.loadFilesButton,
            self.clearBufferButton,
            self.runVerificationButton,
            self.viewLogsButton,
            self.referenceButton,
        ):
            top_panel.addWidget(btn)
        main_layout.addLayout(top_panel)

        # Рабочая область
        splitter = QSplitter(Qt.Orientation.Horizontal)

        self.fileTable = QTableWidget()
        self.fileTable.setColumnCount(5)
        self.fileTable.setHorizontalHeaderLabels(
            [
                "Имя файла",
                "Формат файла",
                "Язык",
                "Формат бумаги",
                "Количество страниц/строк/слайдов",
            ]
        )
        self.fileTable.setSelectionBehavior(
            QAbstractItemView.SelectionBehavior.SelectRows
        )
        self.fileTable.horizontalHeader().setStretchLastSection(True)

        splitter.addWidget(self.fileTable)

        self.textPreview = QTextEdit()
        self.textPreview.setReadOnly(True)
        self.imagePreview = QLabel(alignment=Qt.AlignmentFlag.AlignCenter)
        self.unsupportedLabel = QLabel(
            "Просмотр не поддерживается", alignment=Qt.AlignmentFlag.AlignCenter
        )
        self.previewStack = QStackedWidget()
        self.previewStack.addWidget(self.textPreview)
        self.previewStack.addWidget(self.imagePreview)
        self.previewStack.addWidget(self.unsupportedLabel)
        self.previewStack.setCurrentWidget(self.unsupportedLabel)

        splitter.addWidget(self.previewStack)
        splitter.setStretchFactor(0, 3)
        splitter.setStretchFactor(1, 5)

        main_layout.addWidget(splitter, 1)

        # Нижняя панель кнопок
        bottom_panel = QHBoxLayout()
        self.downloadPrepButton = QPushButton("Скачать предопись")
        self.loadPrepButton = QPushButton("Загрузить предопись")
        self.applyCodingButton = QPushButton("Нанести кодировку")
        self.renameFilesButton = QPushButton("Переименовать файлы")
        self.downloadArchiveButton = QPushButton("Скачать архив")
        self.downloadOpisButton = QPushButton("Скачать опись")
        for btn in (
            self.downloadPrepButton,
            self.loadPrepButton,
            self.applyCodingButton,
            self.renameFilesButton,
            self.downloadArchiveButton,
            self.downloadOpisButton,
        ):
            bottom_panel.addWidget(btn)
        main_layout.addLayout(bottom_panel)

        # Соединяем кнопки с заглушками
        for btn in (
            self.loadArchiveButton,
            self.loadFilesButton,
            self.clearBufferButton,
            self.runVerificationButton,
            self.viewLogsButton,
            self.referenceButton,
            self.downloadPrepButton,
            self.loadPrepButton,
            self.applyCodingButton,
            self.renameFilesButton,
            self.downloadArchiveButton,
            self.downloadOpisButton,
        ):
            btn.clicked.connect(self._not_implemented)

        self.fileTable.itemSelectionChanged.connect(self._preview_selected)

<<<<<<< HEAD
    def _preview_selected(self) -> None:
        """Обработчик выбора файла в таблице (заглушка)."""
        self.previewStack.setCurrentWidget(self.unsupportedLabel)

    def _not_implemented(self) -> None:
        QMessageBox.information(self, "Info", "Функция не реализована.")
=======
        # Table to display extracted files
        self.fileTable = QTableWidget(0, 5, self)
        self.fileTable.setHorizontalHeaderLabels(
            [
                "Имя файла",
                "Тип",
                "Язык",
                "Формат",
                "Страниц/Строк",
            ]
        )
        self.verticalLayout.insertWidget(0, self.fileTable)

        self.loadArchiveButton.clicked.disconnect()
        self.loadArchiveButton.clicked.connect(self.load_archive)
        self.loadFilesButton.clicked.connect(self._not_implemented)
        self.clearBufferButton.clicked.connect(self._not_implemented)
        self.runVerificationButton.clicked.connect(self._not_implemented)
        self.viewLogsButton.clicked.connect(self._not_implemented)

    def _not_implemented(self):
        QMessageBox.information(self, "Info", "Функция не реализована.")

    def load_archive(self) -> None:
        """Open file dialog and extract selected archive in a background thread."""
        file_path, _ = QFileDialog.getOpenFileName(
            self,
            "Выберите архив",
            str(Path.home()),
            "Archives (*.zip *.rar *.7z *.tar *.tar.gz *.tar.bz2)",
        )
        if not file_path:
            return

        dest = EXTRACTED_FILES_DIR / Path(file_path).stem
        self.archive_worker = ArchiveExtractWorker(file_path, dest)
        self.archive_worker.finished.connect(self.on_archive_extracted)
        self.archive_worker.error.connect(self.on_archive_error)
        self.archive_worker.start()

    def on_archive_extracted(self, files: list[str]) -> None:
        for file_path in files:
            row = self.fileTable.rowCount()
            self.fileTable.insertRow(row)
            path = Path(file_path)
            self.fileTable.setItem(row, 0, QTableWidgetItem(path.name))
            self.fileTable.setItem(row, 1, QTableWidgetItem(path.suffix.lstrip(".")))
            self.fileTable.setItem(row, 2, QTableWidgetItem("-"))
            self.fileTable.setItem(row, 3, QTableWidgetItem("-"))
            self.fileTable.setItem(row, 4, QTableWidgetItem("-"))

        QMessageBox.information(self, "Успех", "Архив успешно загружен")

    def on_archive_error(self, message: str) -> None:
        QMessageBox.critical(self, "Ошибка", message)
>>>>>>> 0b888ef8
<|MERGE_RESOLUTION|>--- conflicted
+++ resolved
@@ -1,4 +1,3 @@
-<<<<<<< HEAD
 """Main application window."""
 
 from PyQt6.QtCore import Qt
@@ -16,22 +15,7 @@
     QVBoxLayout,
     QWidget,
 )
-=======
-from pathlib import Path
 
-from PyQt6 import uic
-from PyQt6.QtCore import Qt
-from PyQt6.QtWidgets import (
-    QMainWindow,
-    QMessageBox,
-    QFileDialog,
-    QTableWidget,
-    QTableWidgetItem,
-)
-
-from config import EXTRACTED_FILES_DIR
-from src.gui.workers import ArchiveExtractWorker
->>>>>>> 0b888ef8
 
 
 class MainWindow(QMainWindow):
@@ -143,35 +127,12 @@
 
         self.fileTable.itemSelectionChanged.connect(self._preview_selected)
 
-<<<<<<< HEAD
+
     def _preview_selected(self) -> None:
         """Обработчик выбора файла в таблице (заглушка)."""
         self.previewStack.setCurrentWidget(self.unsupportedLabel)
 
     def _not_implemented(self) -> None:
-        QMessageBox.information(self, "Info", "Функция не реализована.")
-=======
-        # Table to display extracted files
-        self.fileTable = QTableWidget(0, 5, self)
-        self.fileTable.setHorizontalHeaderLabels(
-            [
-                "Имя файла",
-                "Тип",
-                "Язык",
-                "Формат",
-                "Страниц/Строк",
-            ]
-        )
-        self.verticalLayout.insertWidget(0, self.fileTable)
-
-        self.loadArchiveButton.clicked.disconnect()
-        self.loadArchiveButton.clicked.connect(self.load_archive)
-        self.loadFilesButton.clicked.connect(self._not_implemented)
-        self.clearBufferButton.clicked.connect(self._not_implemented)
-        self.runVerificationButton.clicked.connect(self._not_implemented)
-        self.viewLogsButton.clicked.connect(self._not_implemented)
-
-    def _not_implemented(self):
         QMessageBox.information(self, "Info", "Функция не реализована.")
 
     def load_archive(self) -> None:
@@ -205,5 +166,4 @@
         QMessageBox.information(self, "Успех", "Архив успешно загружен")
 
     def on_archive_error(self, message: str) -> None:
-        QMessageBox.critical(self, "Ошибка", message)
->>>>>>> 0b888ef8
+        QMessageBox.critical(self, "Ошибка", message)